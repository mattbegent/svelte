<!DOCTYPE html>
<html lang="en">
<head>
    <meta charset="utf-8">
    <title>svelte</title>
    <meta name="viewport" content="width=device-width">
    <link href='http://fonts.googleapis.com/css?family=Pontano+Sans|Lobster+Two:400,400italic' rel='stylesheet' type='text/css'>
    <link rel="stylesheet" href="css/normalize.css">
    <link rel="stylesheet" href="css/style.css">
</head>

<body>

    <div class="wrapper cf">

        <header role="banner" class="header">
            <h1>svelte</h1>
            <h2>a lightweight modern JavaScript library</h2>
            <a href="https://raw.githubusercontent.com/mattbegent/svelte/master/svelte.js" rel="external" target="_blank" class="button">Download Now</a>
        </header>
        
        <main class="main" role="main">

            <section class="section">
                <h2>What is svelte?</h2>
<<<<<<< HEAD
                <p>svelte is a lightweight modern JavaScript library (4.57KB minified) intended for use on projects where legacy browser support is not necessary.</p>
                <p>It uses modern JavaScript (querySelectorAll, classList, matchesSelector) to help make it as lightweight as possible and therefore only works on the latest version of modern browsers E.g. Chrome, Firefox, Opera, IE10+.</p>
=======
                <p>svelte is a lightweight modern JavaScript library (4.1KB minified) intended for use on projects where legacy browser support is not necessary.</p>
                <p>It uses mordern JavaScript (querySelectorAll, classList, matchesSelector) to help make it as lightweight as possible and therefore only works on the latest version of mordern browsers E.g. Chrome, Firefox, Opera, IE10+.</p>
>>>>>>> 23eeda66
            </section>

            <section class="section">
                <h2>Quick Example</h2>
                <p>If you have used other JavaScript libraries like Zepto or jQuery most functions will be familiar to you. For example, to set the text of an element, you would write:</p>
                <code>
<pre>$('.hello').text("Hello svelte");</pre>
</code>
            </section>

            <section class="section">
                <h2>API</h2>
                <ul class="task-list">
                    <li>$(selector, context)</li>
                    <li>each(callback)</li>
                    <li>find(selector)</li>
                    <li>css(property, value)</li>
                    <li>hide()</li>
                    <li>show()</li>
                    <li>toggle()</li>
                    <li>addClass(className)</li>
                    <li>removeClass(className)</li>
                    <li>toggleClass(className)</li>
                    <li>hasClass(className)</li>
                    <li>on(name, callback)</li>
                    <li>off(name, callback)</li>
                    <li>focus()</li>
                    <li>blur()</li>
                    <li>trigger(eventName, detail)</li>
                    <li>next()</li>
                    <li>first()</li>
                    <li>last()</li>
                    <li>parent()</li>
                    <li>children()</li>
                    <li>append(position, html)</li>
                    <li>text(textToAdd)</li>
                    <li>html(html)</li>
                    <li>outerHTML(html)</li>
                    <li>empty()</li>
                    <li>clone()</li>
                    <li>remove()</li>
                    <li>attr(name, (value))</li>
                    <li>removeAttr(name)</li>
                    <li>val((value))</li>
                    <li>length()</li>
                    <li>height()</li>
                    <li>width()</li>
                    <li>position()</li>
                    <li>matches(selector)</li>
                </ul>
                <p>View JSDoc generated <a href="docs/svelte.html">documention</a>.</p>
            </section>

            <section class="section">
                <h2>Custom Functions</h2>
                <p>You can easily add a custom function to svelte by adding to $.fn.</p>
                <code>
<pre>$.fn.cool = function() {
    return this.each(function(el) {
        el.textContent = 'Cool';
    });
}

$('.says-cool').cool();</pre>
                </code>
            </section>

            <section class="section">
                <h2>Ajax</h2>
                <p>The svelte ajax function was removed in version 1.4.0. Instead it is recommended that you use the <a href="https://fetch.spec.whatwg.org/" rel="external" target="_blank">fetch api</a>. There is a version of svelte bundled with a <a href="https://github.com/github/fetch" rel="external" target="_blank">fetch</a> and <a href="https://github.com/jakearchibald/es6-promise" rel="external" target="_blank">polyfill</a> polyfill svelte.fetch.min.js.</p>
                <code>
<pre>fetch('/test.html')
.then(function(response) {
    return response.text()
}).then(function(body) {
    document.body.innerHTML = body
})</pre>
                </code>
            </section> 

            <section class="section">
                <h2>IE9</h2>
                <p>If you need to support IE9, you will need to use a pollyfill for ClassList like <a href="https://github.com/remy/polyfills/blob/master/classList.js" rel="external" target="_blank">this one</a> and put it somewhere before svelte is included on the page.</p>
                <code>
<pre>&lt;!--[if IE 9]&gt;
    &lt;script src="js/classlist.js"&gt;&lt;/script&gt;
&lt;![endif]--&gt;</pre>
                </code>
            </section>

            <section class="section">
                <h2>Get Involved</h2>
                <p>Contributions to the project are welcome.</p> 
                <p>The svelte project is hosted on <a href="https://github.com/mattbegent/svelte" rel="external" target="_blank">github</a>.</p>
            </section>

        </main>

        <footer role="contentinfo" class="footer">
            <p><small>&copy; Matt Begent</small></p>
        </footer>

    </div>

</body>
</html><|MERGE_RESOLUTION|>--- conflicted
+++ resolved
@@ -23,13 +23,8 @@
 
             <section class="section">
                 <h2>What is svelte?</h2>
-<<<<<<< HEAD
                 <p>svelte is a lightweight modern JavaScript library (4.57KB minified) intended for use on projects where legacy browser support is not necessary.</p>
                 <p>It uses modern JavaScript (querySelectorAll, classList, matchesSelector) to help make it as lightweight as possible and therefore only works on the latest version of modern browsers E.g. Chrome, Firefox, Opera, IE10+.</p>
-=======
-                <p>svelte is a lightweight modern JavaScript library (4.1KB minified) intended for use on projects where legacy browser support is not necessary.</p>
-                <p>It uses mordern JavaScript (querySelectorAll, classList, matchesSelector) to help make it as lightweight as possible and therefore only works on the latest version of mordern browsers E.g. Chrome, Firefox, Opera, IE10+.</p>
->>>>>>> 23eeda66
             </section>
 
             <section class="section">
